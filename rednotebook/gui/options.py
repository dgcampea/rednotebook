--- conflicted
+++ resolved
@@ -274,16 +274,8 @@
             _('Check for new version at startup'),
             'checkForNewVersion')
 
-<<<<<<< HEAD
-=======
-        # Enable/Disable right-hand pane
-        self.options.append(TickOption(
-            _('Show right-side tags pane'),
-            'showTagsPane'))
-
         self.options.append(TickOption(_('Search as you type'), 'instantSearch'))
 
->>>>>>> 560d8087
         def check_version_action(widget):
             utils.check_new_version(self.main_window.journal, info.version)
             # Apply changes from dialog to options window
